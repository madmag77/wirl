--- conflicted
+++ resolved
@@ -1,18 +1,9 @@
-<<<<<<< HEAD
 def get_next_resource(resources: list | None, initial_resources_to_process: list, config: dict) -> dict:
     resources_to_process = resources or initial_resources_to_process
     if not resources_to_process:
         return {"no_resources_to_process": True}
     res = resources_to_process.pop(0)
     return {"resource": res, "remaining_resources": resources_to_process}
-=======
-def run_workflow(path: str, fn_map: dict, params: dict) -> dict:
-    resources = fn_map["get_resources"](params["trigger"], {})["resources"]
-    news = fn_map["fetch_news"](resources, {})["news_items"]
-    summary = fn_map["summarize_news"](news, {})["summary"]
-    fn_map["send_summary"](summary, {"type": "email", "recipient": "r"})
-    return {"SummarizeNews.summary": summary}
->>>>>>> 84843744
 
 
 def fetch_news(resource: dict, config: dict) -> dict:
@@ -53,7 +44,6 @@
         params={"resources": [{"url": "u", "type": "web"}]},
     )
     assert result["SummarizeNews.summary"] == "weekly summary"
-<<<<<<< HEAD
 
 
 def run_workflow(fn_map: dict, params: dict) -> dict:
@@ -76,5 +66,3 @@
     summary = fn_map["summarize_news"](collected, {})["summary"]
     fn_map["send_email"](summary, {})
     return {"SummarizeNews.summary": summary}
-=======
->>>>>>> 84843744
